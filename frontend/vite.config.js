--- conflicted
+++ resolved
@@ -22,7 +22,7 @@
     },
     rollupOptions: {
       output: {
-<<<<<<< HEAD
+cursor/fix-bugs-and-optimize-codebase-5b3e
         manualChunks: {
           vendor: ['react', 'react-dom'],
           animations: ['framer-motion'],
@@ -40,7 +40,7 @@
       compress: {
         drop_console: true,
         drop_debugger: true
-=======
+
         manualChunks: (id) => {
           // Vendor chunks
           if (id.includes('node_modules')) {
@@ -79,7 +79,7 @@
         chunkFileNames: 'assets/js/[name]-[hash].js',
         entryFileNames: 'assets/js/[name]-[hash].js',
         assetFileNames: 'assets/[ext]/[name]-[hash].[ext]'
->>>>>>> 3f34a403
+main
       }
     },
     chunkSizeWarningLimit: 500,
