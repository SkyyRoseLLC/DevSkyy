--- conflicted
+++ resolved
@@ -29,7 +29,7 @@
     "@vitejs/plugin-react": "^4.2.1",
     "autoprefixer": "^10.4.17",
     "postcss": "^8.4.35",
-<<<<<<< HEAD
+
     "autoprefixer": "^10.4.17",
     "eslint": "^8.57.0",
     "eslint-plugin-react": "^7.34.0",
@@ -39,11 +39,11 @@
     "@testing-library/react": "^14.2.1",
     "@testing-library/jest-dom": "^6.4.2",
     "@testing-library/user-event": "^14.5.2"
-=======
+
     "tailwindcss": "^3.4.1",
     "terser": "^5.44.0",
     "vite": "^5.1.4"
->>>>>>> edd70cd2
+
   },
   "keywords": [
     "luxury",
