--- conflicted
+++ resolved
@@ -1,6 +1,3 @@
-<<<<<<< HEAD
-from fastapi import FastAPI
-=======
 from fastapi import FastAPI, HTTPException, Depends, Request, Form
 from fastapi.security import HTTPBearer, HTTPAuthorizationCredentials
 from datetime import datetime
@@ -25,16 +22,11 @@
 from agent.modules.web_development_agent import WebDevelopmentAgent, fix_web_development_issues
 from agent.modules.site_communication_agent import SiteCommunicationAgent, communicate_with_site
 from agent.modules.enhanced_learning_scheduler import start_enhanced_learning_system
->>>>>>> b21047f4
 from agent.modules.scanner import scan_site
 from agent.modules.fixer import fix_code
 from agent.scheduler.cron import schedule_hourly_job
 from agent.git_commit import commit_fixes, commit_all_changes
 
-<<<<<<< HEAD
-
-app = FastAPI()
-=======
 app = FastAPI(title="The Skyy Rose Collection - DevSkyy Enhanced Platform", version="2.0.0")
 
 # Initialize brand intelligence and asset manager
@@ -62,7 +54,6 @@
         agent.brand_context = brand_intelligence.get_brand_context_for_agent(agent_name)
     else:
         setattr(agent, 'brand_context', brand_intelligence.get_brand_context_for_agent(agent_name))
->>>>>>> b21047f4
 
 
 def run_agent() -> dict:
@@ -81,16 +72,6 @@
 
 
 @app.get("/")
-<<<<<<< HEAD
-def root() -> dict:
-    """Health check endpoint."""
-    return {"message": "DevSkyy Agent online"}
-
-
-if __name__ == "__main__":
-    import uvicorn
-
-=======
 async def root():
     """DevSkyy Enhanced Platform - Authentication Gateway."""
     from fastapi.responses import RedirectResponse
@@ -1038,5 +1019,4 @@
     print("🌟 Brand Intelligence: MAXIMUM")
     print("📚 Continuous Learning: ACTIVE")
     print("⚡ Setting the Bar for AI Agents")
->>>>>>> b21047f4
     uvicorn.run(app, host="0.0.0.0", port=8000)