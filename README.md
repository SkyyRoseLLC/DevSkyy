--- conflicted
+++ resolved
@@ -1,28 +1,6 @@
 DevSkyy Agent
 An AI-powered, auto-fixing, self-healing dev agent for The Skyy Rose Collection.
 
-<<<<<<< HEAD
-- Runs every hour
-- Fixes HTML, CSS, JS, PHP errors
-- Optimizes Divi layout blocks
-- Auto-commits fixes to GitHub
-
-## FastAPI Server
-
-The agent workflow is exposed through a FastAPI application in `main.py`. The
-`/run` endpoint triggers a scan, applies fixes, commits them, and schedules the
-next run.
-
-### Running
-
-Start the server locally with:
-
-```bash
-uvicorn main:app --host 0.0.0.0 --port 8000
-```
-
-On Replit, the included `.replit` file runs this command automatically.
-=======
 Runs every hour
 Fixes HTML, CSS, JS, PHP errors
 Optimizes Divi layout blocks
@@ -34,5 +12,4 @@
 Start the server locally with:
 
 uvicorn main:app --host 0.0.0.0 --port 8000
-On Replit, the included .replit file runs this command automatically.
->>>>>>> b21047f4
+On Replit, the included .replit file runs this command automatically.