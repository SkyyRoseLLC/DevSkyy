--- conflicted
+++ resolved
@@ -12,12 +12,11 @@
 
 class Config:
     """Base configuration."""
-<<<<<<< HEAD
+ cursor/fix-bugs-and-optimize-codebase-5b3e
     SECRET_KEY = os.environ.get('SECRET_KEY') or os.urandom(32).hex()
-=======
 
     SECRET_KEY = os.environ.get("SECRET_KEY") or "dev-secret-key-change-in-production"
->>>>>>> 3f34a403
+ main
     DEBUG = False
     TESTING = False
 
